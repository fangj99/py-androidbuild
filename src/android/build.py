"""
Copyright (c) 2011 Michael Elsdoerfer <michael@elsdoerfer.com>

Licensed under the Apache License, Version 2.0 (the "License");
you may not use this file except in compliance with the License.
You may obtain a copy of the License at

    http://www.apache.org/licenses/LICENSE-2.0

Unless required by applicable law or agreed to in writing, software
distributed under the License is distributed on an "AS IS" BASIS,
WITHOUT WARRANTIES OR CONDITIONS OF ANY KIND, either express or implied.
See the License for the specific language governing permissions and
limitations under the License.
"""

import os, sys
import time
import fnmatch
from os import path
import shutil
import tempfile
import logging

from tools import *


__all__ = ('AndroidProject', 'PlatformTarget', 'get_platform',
           'ProgramFailedError')


# Setup a logger for this library.
LOGGER_NAME = 'py-androidbuild'
log = logging.getLogger(LOGGER_NAME)
log.setLevel(logging.INFO)
class NullHandler(logging.Handler):
    def emit(self, record):
        pass
log.addHandler(NullHandler())


class File(object):
    """To provide a common delete() method for subclasses.
    """

    def __init__(self, filename):
        self.filename = filename

    def delete(self):
        os.unlink(self.filename)

    def __repr__(self):
        return '%s <%s>' % (self.__class__.__name__, self.filename)


class CodeObj(File):
    """Represents a .dex code file.
    """


class ResourceObj(File):
    """Represents a packed resource package."""


class Apk(File):
    """Represents an APK file.

    Because apk.align() is just so nice as an API."""

    def __init__(self, platform, filename):
        File.__init__(self, filename)
        self.platform = platform

    def sign(self, *a, **kw):
        return self.platform.sign(self, *a, **kw)

    def align(self, *a, **kw):
        return self.platform.align(self, *a, **kw)


class PlatformTarget(object):
    """Represents a specific platform version provided by the
    Android SDK, and knows how to build Android projects targeting
    this platform.

    The tools and files we need to use as part of the build process
    are partly different in each version.
    """

    def __init__(self, version, sdk_dir, ndk_dir, platform_dir, custom_paths={}):
        self.version = version
        self.sdk_dir = sdk_dir
        self.platform_dir = platform_dir

        # The way these path's are officially constructed can be checked
        # in ``com.android.sdklib.PlatformTarget`` and
        # ``com.android.sdklib.SdkConstants``.
        paths = dict(
            aapt =path.join(sdk_dir, 'platform-tools',
                'aapt.exe' if sys.platform=='win32' else 'aapt'),
            aidl = path.join(sdk_dir, 'platform-tools',
                'aidl.exe' if sys.platform=='win32' else 'aidl'),
            dx = path.join(sdk_dir, 'platform-tools',
                'dx.bat' if sys.platform=='win32' else 'dx'),
            apkbuilder = path.join(sdk_dir, 'tools',
                'apkbuilder.bat' if sys.platform=='win32' else 'apkbuilder'),
            zipalign = path.join(sdk_dir, 'tools',
                'zipalign.exe' if sys.platform=='win32' else 'zipalign'),
            jarsigner = 'jarsigner',
            javac = 'javac',
        )
        
        if ndk_dir is not None:
            paths['ndk_build'] = path.join(ndk_dir, 'ndk-build.bat' if sys.platform=="win32" else 'ndk-build')
        
        paths.update(custom_paths)

        self.dx = Dx(paths['dx'])
        self.aapt = Aapt(paths['aapt'])
        self.aidl = Aidl(paths['aidl'])
        self.zipalign = ZipAlign(paths['zipalign'])
        self.apkbuilder = ApkBuilder(paths['apkbuilder'])
        self.javac = JavaC(paths['javac'])
        if ndk_dir is not None:
            self.ndk_build = NdkBuild(paths['ndk_build'])
        else:
            self.ndk_build = None
        self.jarsigner = JarSigner(paths['jarsigner'])

        self.framework_library = path.join(platform_dir, 'android.jar')
        self.framework_aidl = path.join(platform_dir, 'framework.aidl')

    def __repr__(self):
        return 'Platform %s <%s>' % (self.version, self.platform_dir)

    def generate_r(self, manifest, resource_dir, output_dir):
        """Generate the R.java file in ``output_dir``, based
        on ``resource_dir``.

        Final call will look something like this::

            $ aapt package -m -J gen/ -M AndroidManifest.xml -S res/
                -I android.jar
        """
        mkdir(output_dir)
        log.info(self.aapt(
            command='package',
            make_dirs=True,
            manifest=manifest,
            resource_dir=resource_dir,
            r_output=output_dir,
            include=[self.framework_library]))

    def compile_aidl(self, source_dirs, output_dir):
        """Compile .aidl definitions found in ``source_dirs`` into
        Java files, and put them into ``output_dir``.

        Final calls will look something like this::

            $ aidl -pframework.aidl -Isrc/ -ogen/ Foo.aidl
        """
        for filename in recursive_glob(source_dirs, '*.aidl'):
            log.info(self.aidl(
                filename,
                preprocessed=self.framework_aidl,
                search_path=source_dir,
                output_folder=output_dir,
            ))

    def _collect_jars(self, paths):
        jar_files = []
        for item in paths:
            if path.isdir(item):
                jar_files += recursive_glob(item, '*.jar')
            else:
                jar_files.append(item)
        return jar_files

    def compile_java(self, source_dirs, output_dir, extra_jars=[],
                     debug=False, target='1.5'):
        """Compile all *.java files in ``source_dirs`` (a list of
        directories) and store the class files in ``output_dir``.

        ``extra_jars`` will be added to the classpath. The list may
        include both .jar files as well as directories, which will
        recursively be searched for .jar files.
        """
        # Collect all files to be compiled
        source_files = recursive_glob(source_dirs, '*.java')
        jar_files = self._collect_jars(extra_jars)
        # TODO: check if files are up-to-date?
        mkdir(output_dir, True)
        log.info(self.javac(
            source_files,
            target=target,
            debug=debug,
            destdir=output_dir,
            classpath=jar_files,
            bootclasspath=self.framework_library))
        
    def compile_native(self, project_dir):
        """Shortcut for building native code
        """
        self.ndk_build(project_dir)

    def dex(self, source_dir, output=None, extra_jars=[]):
        """Dexing is the process of converting Java bytecode to Dalvik
        bytecode.

        Will process all class files in ``source_dir`` and store the
        result in a single file ``output``.

        Final call will look somethin like this::

            $ dx --dex --output=bin/classes.dex bin/classes libs/*.jar
        """
        if not output:
            _, output = tempfile.mkstemp(suffix='.dex')
        output = path.abspath(output)
        jar_files = self._collect_jars(extra_jars)
        log.info(self.dx([source_dir] + jar_files, output=output))
        return CodeObj(output)

    def compile(self, manifest, project_dir, source_dirs, resource_dir,
                source_gen_dir=None, class_gen_dir=None,
                dex_output=None, extra_jars=[], **kwargs):
        """Shortcut for the whole process until dexing into a code
        object that we can pack into an APK.

        For directories that you do not specifiy a tenmporary directory
        will be used and deleted after the build.
        """
        to_delete = []
        if not source_gen_dir:
            source_gen_dir = tempfile.mkdtemp()
            to_delete.append(source_gen_dir)
        if not class_gen_dir:
            class_gen_dir = tempfile.mkdtemp()
            to_delete.append(class_gen_dir)
        try:
            source_dirs = as_list(source_dirs)
            self.generate_r(manifest, resource_dir, source_gen_dir)
            self.compile_aidl(source_dirs, source_gen_dir)
            if self.ndk_build is not None:
                self.compile_native(project_dir)
            self.compile_java(source_dirs+ [source_gen_dir],
                              class_gen_dir, extra_jars=extra_jars,
                              **kwargs)
            return self.dex(class_gen_dir, output=dex_output,
                            extra_jars=extra_jars)
        finally:
            for d in to_delete:
                log.info('Deleting tree: %s' % d)
                shutil.rmtree(d)

    def pack_resources(self, manifest, resource_dir, asset_dir=None,
                       configurations=None, package_name=None,
                       version_code=None, version_name=None, output=None):
        """Package all the resource files.

        ``configurations`` may be a list of configuration values to be
        included. For example: "de" to make a German-only build, or
        "port,land,en_US". By default, all configurations are built.

            $ aapt package -f -M AndroidManifest.xml -S res/
                -A assets/ -I android.jar -F out/BASE-CONFIG.ap_
        """
        if not output:
            _, output = tempfile.mkstemp(suffix='.ap_')
        output = path.abspath(output)
        kwargs = dict(
            command='package',
            manifest=manifest,
            resource_dir=resource_dir,
            include=[self.framework_library],
            apk_output=output,
            configurations=configurations,
            rename_manifest_package=package_name,
            overwrite_version_code=version_code,
            overwrite_version_name=version_name,
            # There is no error code without overwrite, so
            # let's not even give the user the choice, it
            # would only cause confusion.
            overwrite=True)
        if asset_dir:
            kwargs['asset_dir'] = asset_dir
        log.info(self.aapt(**kwargs))
        return ResourceObj(output)

    def build_apk(self, output, code=None, resources=None,
                  jar_paths=[], native_dirs=[], source_dirs=[]):
        """Build an APK file, using the given code and resource files.
        """
        output = path.abspath(output)
        kwargs = dict(outputfile=output, jar_paths=jar_paths,
                      native_dirs=native_dirs, source_dirs=source_dirs)
        if code:
            kwargs['dex'] = code.filename \
                  if isinstance(code, CodeObj) else code
        if resources:
            kwargs['zips'] = [resources.filename \
                  if isinstance(resources, ResourceObj) else resources]
        log.info(self.apkbuilder(**kwargs))
        return Apk(self, output)

    def sign(self, apk, keystore, alias, password):
        """Sign an APK file.
        """
        log.info(self.jarsigner(
            apk.filename if isinstance(apk, Apk) else apk,
            keystore=keystore, alias=alias, password=password))

    def align(self, apk, output=None):
        """Align an APK file.

        If ``outfile`` is not given, the APK is align in place.
        """
        infile = apk.filename if isinstance(apk, Apk) else apk
        if not output:
            # Or should tempfile be used? Might be on another
            # filesystem though.
            outfile = "%s.align.%s" % (infile, time.time())
        log.info(self.zipalign(infile, outfile, align=4, force=True))

        if not output:
            # In-place align was requested, return the original file
            log.info('Renaming %s to %s' % (outfile, infile))
            os.rename(outfile, infile)
            return apk
        else:
            # Return a new APK.
            return Apk(self, outfile)


def get_platform(sdk_path, ndk_dir, target=None):
    """Return path and filename information for the given SDK target.

    If no target is given, the most recent target is chosen.
    """
    #check ig sdk folder contains platforms folder
    if path.exists(path.join(sdk_path, 'platforms')) == False:
        raise ValueError("sdk path is wrong")
    
    platforms = filter(lambda p: path.isdir(p),
                       map(lambda e: path.join(sdk_path, 'platforms', e),
                           os.listdir(path.join(sdk_path, 'platforms'))))
    # Gives us a dict like {'10': '/sdk/platforms/android-10'}
    platforms = dict([(p.rsplit('-', 1)[1], p) for p in platforms])

    if not target:
        # Use the latest target - Python string sorting is smart
        # enough here to do the right thing.
        target = sorted(platforms.keys())[-1]

    try:
        target_root = platforms[target]
    except KeyError:
        raise ValueError('target "%s" not found in "%s"' % (
            target, sdk_path))

    return PlatformTarget(target, sdk_path, ndk_dir, target_root)


def recursive_glob(treeroot, pattern):
    """From: http://stackoverflow.com/questions/2186525/2186639#2186639

    ``treeroot`` can be a list of multiple directory should be searched.
    """
    results = []
    for root in as_list(treeroot):
        for base, dirs, files in os.walk(root):
            goodfiles = fnmatch.filter(files, pattern)
            results.extend(os.path.join(base, f) for f in goodfiles)
    return results


def mkdir(directory, recursive=False):
    if not path.exists(directory):
        if recursive:
            os.makedirs(directory)
        else:
            os.mkdir(directory)


def only_existing(paths):
    """Return only those paths that actually exists."""
    return filter(lambda p: path.exists(p), paths)


def as_list(o):
    """Returns `o` as the only element in a list if it isn't already a list
    or tuple.
    """
    if not isinstance(o, (list, tuple)):
        return [o]
    return o


class AndroidProject(object):
    """Represents an Android project to be built.

    This provides a more high-level approach than working with
    ``PlatformTarget`` directly, by making some default assumptions
    as to directory layout and file locations.

    Specifically, given the location of the project base directory
    it will:

        - assume sources under ./src
        - assume resources under ./res
        - assume raw assets under ./assets
        - use ./gen for generated code, like R.java
        - use ./out for final files
        - include .jar files under ./lib

    If you don't specify a project directory explicitly, the location
    of your ``AndroidManifest.xml`` file is used. The ability to
    specify a project directory manually becomes helpful when you
    want to rewrite your manifest file before the build, in particular
    because Android's ``aapt`` currently (SDK 4.0) does not support 
    manifest files that are not named ``AndroidManifest.xml``.

    Additionally, this class considers the following instance
    attributes:

        ``extra_source_dirs``
             Specify additional source code directories as a list.

        ``extra_jars``
             Specify additional jar files, that you do not want to
             place within ./lib. You'll use this to reference things
             like the Android Compatibility Support Libraries.

    When constructing a ``AndroidProject`` instance, zou either need to
    pass a platform that you have aquired yourself using ``get_platform``,
    or you need to give the path to the Android SDK in ``sdk_dir``.
    Additionally, you may specify an Android API level to build against
    via ``target``. If not given, the ``android:targetSdkVersion`` attribute
    from your manifest will be automatically used. If no such attribute
    exists, the most recent API level in your SDK will be used.
    """

    def __init__(self, manifest, name=None, platform=None, sdk_dir=None,
<<<<<<< HEAD
                 ndk_dir=None, target=None):
        if not platform:
            if not sdk_dir:
                raise ValueError('You need to provide the SDK path, '
                                 'or a PlatformTarget instancen.')
            platform = get_platform(sdk_dir, ndk_dir, target)
            
        self.platform = platform

        self.ndk_dir = ndk_dir

        # Project-specific paths
        self.manifest = path.abspath(manifest)
        self.project_dir = path.dirname(self.manifest)
        self.resource_dir = path.join(self.project_dir, 'res')
        self.gen_dir = path.join(self.project_dir, 'gen')
        self.source_dir = path.join(self.project_dir, 'src')
        self.out_dir = path.join(self.project_dir, 'bin')
        self.asset_dir = path.join(self.project_dir, 'assets')
        self.lib_dir = path.join(self.project_dir, 'libs')
        self.obj_dir = path.join(self.project_dir, 'obj/local')
=======
                 target=None, project_dir=None):
        # Project-specific paths
        self.manifest = path.abspath(manifest)
        if not project_dir:
            project_dir = path.dirname(self.manifest)
        self.resource_dir = path.join(project_dir, 'res')
        self.gen_dir = path.join(project_dir, 'gen')
        self.source_dir = path.join(project_dir, 'src')
        self.out_dir = path.join(project_dir, 'bin')
        self.asset_dir = path.join(project_dir, 'assets')
        self.lib_dir = path.join(project_dir, 'libs')
>>>>>>> 130284db

        # Retrieve platform
        if not platform:
            if not sdk_dir:
                raise ValueError('You need to provide the SDK path, '
                                 'or a PlatformTarget instance.')
            if target is None:
                target = self.manifest_parsed.find('uses-sdk')\
                    .attrib['{http://schemas.android.com/apk/res/android}targetSdkVersion']
            platform = get_platform(sdk_dir, target)

        self.platform = platform

        # Optional values
        self.extra_source_dirs = []
        self.extra_jars = []

        # if no name is given, inspect the manifest
        self.name = name or self.manifest_parsed.attrib['package']

    @property
    def manifest_parsed(self):
        if not hasattr(self, '_parsed_manifest'):
            from xml.etree import ElementTree
            self._parsed_manifest = ElementTree.parse(self.manifest)
        return self._parsed_manifest.getroot()

    def compile(self):
        """Force a recompile of the project.
        """
        kwargs = dict(
            dex_output=path.join(self.out_dir, 'classes.dex'),
            manifest=self.manifest,
            project_dir = self.project_dir,
            source_dirs=[self.source_dir] + self.extra_source_dirs,
            resource_dir=self.resource_dir,
            source_gen_dir=self.gen_dir,
            class_gen_dir=path.join(self.out_dir, 'classes'),
            extra_jars=only_existing([self.lib_dir])+self.extra_jars
        )
        self.code = self.platform.compile(**kwargs)

    def build(self, output=None, config=None, package_name=None,
              version_code=None, version_name=None):
        """Shortcut to build everything into a final APK in one step.

        ``package_name`` and ``version`` can be used to change these
        properties without needing to modify the AndroidManifest.xml
        file.
        """
        # Make sure the code is compiled
        if not hasattr(self, 'code'):
            self.compile()

        # Package the resources
        if not config:
            resource_filename = path.join(
                self.out_dir, '%s.ap_' % (self.name))
        else:
            resource_filename = path.join(
                self.out_dir, '%s.%s.ap_' % (self.name, config))
        kwargs = dict(
            manifest=self.manifest,
            resource_dir=self.resource_dir,
            configurations=config,
            output=resource_filename,
            package_name=package_name,
            version_code=version_code,
            version_name=version_name,
        )
        if path.exists(self.asset_dir):
            kwargs.update({'asset_dir': self.asset_dir})
        resources = self.platform.pack_resources(**kwargs)

        # Put everything into an APK.
        if not output:
            output = path.join(self.out_dir, '%s.apk' % self.name)
        apk = self.platform.build_apk(
            output,
            code=self.code, resources=resources,
            jar_paths=only_existing([self.lib_dir])+self.extra_jars,
            native_dirs=only_existing([self.lib_dir]),
            source_dirs=only_existing([self.source_dir]))
        return apk

    def clean(self):
        """Deletes both ``self.out_dir`` and ``self.gen_dir``.
        Deletes also libs and obj contents (ndk)
        """
        if path.exists(self.out_dir):
            shutil.rmtree(self.out_dir)
        if path.exists(self.out_dir):
            shutil.rmtree(self.gen_dir)
        if path.exists(self.lib_dir):
            libs_dirlist = os.listdir(self.lib_dir)
            for arch in libs_dirlist:
                shutil.rmtree(os.path.join(self.lib_dir, arch))
        if path.exists(self.obj_dir):
            objs_dirlist = os.listdir(self.obj_dir)
            for arch in objs_dirlist:
                shutil.rmtree(os.path.join(self.obj_dir, arch))
            <|MERGE_RESOLUTION|>--- conflicted
+++ resolved
@@ -441,12 +441,11 @@
     """
 
     def __init__(self, manifest, name=None, platform=None, sdk_dir=None,
-<<<<<<< HEAD
-                 ndk_dir=None, target=None):
+                 ndk_dir=None, target=None, project_dir=None):
         if not platform:
             if not sdk_dir:
                 raise ValueError('You need to provide the SDK path, '
-                                 'or a PlatformTarget instancen.')
+                                 'or a PlatformTarget instance.')
             platform = get_platform(sdk_dir, ndk_dir, target)
             
         self.platform = platform
@@ -463,19 +462,6 @@
         self.asset_dir = path.join(self.project_dir, 'assets')
         self.lib_dir = path.join(self.project_dir, 'libs')
         self.obj_dir = path.join(self.project_dir, 'obj/local')
-=======
-                 target=None, project_dir=None):
-        # Project-specific paths
-        self.manifest = path.abspath(manifest)
-        if not project_dir:
-            project_dir = path.dirname(self.manifest)
-        self.resource_dir = path.join(project_dir, 'res')
-        self.gen_dir = path.join(project_dir, 'gen')
-        self.source_dir = path.join(project_dir, 'src')
-        self.out_dir = path.join(project_dir, 'bin')
-        self.asset_dir = path.join(project_dir, 'assets')
-        self.lib_dir = path.join(project_dir, 'libs')
->>>>>>> 130284db
 
         # Retrieve platform
         if not platform:
